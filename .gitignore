--- conflicted
+++ resolved
@@ -1,10 +1,7 @@
 newt
 .DS_Store
 bin/
-<<<<<<< HEAD
 nohup.out
-=======
 .idea
 *.iml
-certs/
->>>>>>> acab633d
+certs/