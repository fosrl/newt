package main

import (
	"encoding/json"
	"flag"
	"fmt"
	"net"
	"net/http"
	"net/netip"
	"os"
	"os/signal"
	"path/filepath"
	"strconv"
	"strings"
	"syscall"
	"time"

	"github.com/fosrl/newt/docker"
	"github.com/fosrl/newt/healthcheck"
	"github.com/fosrl/newt/logger"
	"github.com/fosrl/newt/proxy"
	"github.com/fosrl/newt/updates"
	"github.com/fosrl/newt/websocket"

	"golang.zx2c4.com/wireguard/conn"
	"golang.zx2c4.com/wireguard/device"
	"golang.zx2c4.com/wireguard/tun"
	"golang.zx2c4.com/wireguard/tun/netstack"
	"golang.zx2c4.com/wireguard/wgctrl/wgtypes"
)

type WgData struct {
	Endpoint           string               `json:"endpoint"`
	PublicKey          string               `json:"publicKey"`
	ServerIP           string               `json:"serverIP"`
	TunnelIP           string               `json:"tunnelIP"`
	Targets            TargetsByType        `json:"targets"`
	HealthCheckTargets []healthcheck.Config `json:"healthCheckTargets"`
}

type TargetsByType struct {
	UDP []string `json:"udp"`
	TCP []string `json:"tcp"`
}

type TargetData struct {
	Targets []string `json:"targets"`
}

type ExitNodeData struct {
	ExitNodes []ExitNode `json:"exitNodes"`
}

type SSHPublicKeyData struct {
	PublicKey string `json:"publicKey"`
}

// ExitNode represents an exit node with an ID, endpoint, and weight.
type ExitNode struct {
	ID                     int     `json:"exitNodeId"`
	Name                   string  `json:"exitNodeName"`
	Endpoint               string  `json:"endpoint"`
	Weight                 float64 `json:"weight"`
	WasPreviouslyConnected bool    `json:"wasPreviouslyConnected"`
}

type ExitNodePingResult struct {
	ExitNodeID             int     `json:"exitNodeId"`
	LatencyMs              int64   `json:"latencyMs"`
	Weight                 float64 `json:"weight"`
	Error                  string  `json:"error,omitempty"`
	Name                   string  `json:"exitNodeName"`
	Endpoint               string  `json:"endpoint"`
	WasPreviouslyConnected bool    `json:"wasPreviouslyConnected"`
}

var (
	endpoint                           string
	id                                 string
	secret                             string
	mtu                                string
	mtuInt                             int
	dns                                string
	privateKey                         wgtypes.Key
	err                                error
	logLevel                           string
	interfaceName                      string
	generateAndSaveKeyTo               string
	keepInterface                      bool
	acceptClients                      bool
	updownScript                       string
	tlsPrivateKey                      string
	dockerSocket                       string
	dockerEnforceNetworkValidation     string
	dockerEnforceNetworkValidationBool bool
	pingInterval                       time.Duration
	pingTimeout                        time.Duration
	publicKey                          wgtypes.Key
	pingStopChan                       chan struct{}
	stopFunc                           func()
	healthFile                         string
	useNativeInterface                 bool
	authorizedKeysFile                 string
	preferEndpoint                     string
	healthMonitor                      *healthcheck.Monitor
)

func main() {
	// if PANGOLIN_ENDPOINT, NEWT_ID, and NEWT_SECRET are set as environment variables, they will be used as default values
	endpoint = os.Getenv("PANGOLIN_ENDPOINT")
	id = os.Getenv("NEWT_ID")
	secret = os.Getenv("NEWT_SECRET")
	mtu = os.Getenv("MTU")
	dns = os.Getenv("DNS")
	logLevel = os.Getenv("LOG_LEVEL")
	updownScript = os.Getenv("UPDOWN_SCRIPT")
	interfaceName = os.Getenv("INTERFACE")
	generateAndSaveKeyTo = os.Getenv("GENERATE_AND_SAVE_KEY_TO")
	keepInterfaceEnv := os.Getenv("KEEP_INTERFACE")
	acceptClientsEnv := os.Getenv("ACCEPT_CLIENTS")
	useNativeInterfaceEnv := os.Getenv("USE_NATIVE_INTERFACE")

	keepInterface = keepInterfaceEnv == "true"
	acceptClients = acceptClientsEnv == "true"
	useNativeInterface = useNativeInterfaceEnv == "true"

	tlsPrivateKey = os.Getenv("TLS_CLIENT_CERT")
	dockerSocket = os.Getenv("DOCKER_SOCKET")
	pingIntervalStr := os.Getenv("PING_INTERVAL")
	pingTimeoutStr := os.Getenv("PING_TIMEOUT")
	dockerEnforceNetworkValidation = os.Getenv("DOCKER_ENFORCE_NETWORK_VALIDATION")
	healthFile = os.Getenv("HEALTH_FILE")
	// authorizedKeysFile = os.Getenv("AUTHORIZED_KEYS_FILE")
	authorizedKeysFile = ""

	if endpoint == "" {
		flag.StringVar(&endpoint, "endpoint", "", "Endpoint of your pangolin server")
	}
	if id == "" {
		flag.StringVar(&id, "id", "", "Newt ID")
	}
	if secret == "" {
		flag.StringVar(&secret, "secret", "", "Newt secret")
	}
	if mtu == "" {
		flag.StringVar(&mtu, "mtu", "1280", "MTU to use")
	}
	if dns == "" {
		flag.StringVar(&dns, "dns", "8.8.8.8", "DNS server to use")
	}
	if logLevel == "" {
		flag.StringVar(&logLevel, "log-level", "INFO", "Log level (DEBUG, INFO, WARN, ERROR, FATAL)")
	}
	if updownScript == "" {
		flag.StringVar(&updownScript, "updown", "", "Path to updown script to be called when targets are added or removed")
	}
	if interfaceName == "" {
		flag.StringVar(&interfaceName, "interface", "newt", "Name of the WireGuard interface")
	}
	if generateAndSaveKeyTo == "" {
		flag.StringVar(&generateAndSaveKeyTo, "generateAndSaveKeyTo", "", "Path to save generated private key")
	}
	if keepInterfaceEnv == "" {
		flag.BoolVar(&keepInterface, "keep-interface", false, "Keep the WireGuard interface")
	}
	if useNativeInterfaceEnv == "" {
		flag.BoolVar(&useNativeInterface, "native", false, "Use native WireGuard interface (requires WireGuard kernel module) and linux")
	}
	if acceptClientsEnv == "" {
		flag.BoolVar(&acceptClients, "accept-clients", false, "Accept clients on the WireGuard interface")
	}
	if tlsPrivateKey == "" {
		flag.StringVar(&tlsPrivateKey, "tls-client-cert", "", "Path to client certificate used for mTLS")
	}
	if dockerSocket == "" {
		flag.StringVar(&dockerSocket, "docker-socket", "", "Path to Docker socket (typically /var/run/docker.sock)")
	}
	if pingIntervalStr == "" {
		flag.StringVar(&pingIntervalStr, "ping-interval", "3s", "Interval for pinging the server (default 3s)")
	}
	if pingTimeoutStr == "" {
		flag.StringVar(&pingTimeoutStr, "ping-timeout", "5s", "	Timeout for each ping (default 5s)")
	}
<<<<<<< HEAD
=======
	if pingTimeoutStr == "" {
		flag.StringVar(&pingTimeoutStr, "ping-timeout", "5s", "	Timeout for each ping (default 5s)")
	}
	// load the prefer endpoint just as a flag
	flag.StringVar(&preferEndpoint, "prefer-endpoint", "", "Prefer this endpoint for the connection (if set, will override the endpoint from the server)")

>>>>>>> d013dc05
	// if authorizedKeysFile == "" {
	// 	flag.StringVar(&authorizedKeysFile, "authorized-keys-file", "~/.ssh/authorized_keys", "Path to authorized keys file (if unset, no keys will be authorized)")
	// }

	if pingIntervalStr != "" {
		pingInterval, err = time.ParseDuration(pingIntervalStr)
		if err != nil {
			fmt.Printf("Invalid PING_INTERVAL value: %s, using default 3 seconds\n", pingIntervalStr)
			pingInterval = 3 * time.Second
		}
	} else {
		pingInterval = 3 * time.Second
	}

	if pingTimeoutStr != "" {
		pingTimeout, err = time.ParseDuration(pingTimeoutStr)
		if err != nil {
			fmt.Printf("Invalid PING_TIMEOUT value: %s, using default 5 seconds\n", pingTimeoutStr)
			pingTimeout = 5 * time.Second
		}
	} else {
		pingTimeout = 5 * time.Second
	}

	if dockerEnforceNetworkValidation == "" {
		flag.StringVar(&dockerEnforceNetworkValidation, "docker-enforce-network-validation", "false", "Enforce validation of container on newt network (true or false)")
	}
	if healthFile == "" {
		flag.StringVar(&healthFile, "health-file", "", "Path to health file (if unset, health file won’t be written)")
	}

	// do a --version check
	version := flag.Bool("version", false, "Print the version")

	flag.Parse()

	logger.Init()
	loggerLevel := parseLogLevel(logLevel)
	logger.GetLogger().SetLevel(parseLogLevel(logLevel))

	newtVersion := "version_replaceme"
	if *version {
		fmt.Println("Newt version " + newtVersion)
		os.Exit(0)
	} else {
		logger.Info("Newt version " + newtVersion)
	}

	if err := updates.CheckForUpdate("fosrl", "newt", newtVersion); err != nil {
		logger.Error("Error checking for updates: %v\n", err)
	}

	// parse the mtu string into an int
	mtuInt, err = strconv.Atoi(mtu)
	if err != nil {
		logger.Fatal("Failed to parse MTU: %v", err)
	}

	// parse if we want to enforce container network validation
	dockerEnforceNetworkValidationBool, err = strconv.ParseBool(dockerEnforceNetworkValidation)
	if err != nil {
		logger.Info("Docker enforce network validation cannot be parsed. Defaulting to 'false'")
		dockerEnforceNetworkValidationBool = false
	}

	privateKey, err = wgtypes.GeneratePrivateKey()
	if err != nil {
		logger.Fatal("Failed to generate private key: %v", err)
	}
	var opt websocket.ClientOption
	if tlsPrivateKey != "" {
		opt = websocket.WithTLSConfig(tlsPrivateKey)
	}
	// Create a new client
	client, err := websocket.NewClient(
		"newt",
		id,     // CLI arg takes precedence
		secret, // CLI arg takes precedence
		endpoint,
		pingInterval,
		pingTimeout,
		opt,
	)
	if err != nil {
		logger.Fatal("Failed to create client: %v", err)
	}
	endpoint = client.GetConfig().Endpoint // Update endpoint from config
	id = client.GetConfig().ID             // Update ID from config

	// output env var values if set
	logger.Debug("Endpoint: %v", endpoint)
	logger.Debug("Log Level: %v", logLevel)
	logger.Debug("Docker Network Validation Enabled: %v", dockerEnforceNetworkValidationBool)
	logger.Debug("TLS Private Key Set: %v", tlsPrivateKey != "")
	if dns != "" {
		logger.Debug("Dns: %v", dns)
	}
	if dockerSocket != "" {
		logger.Debug("Docker Socket: %v", dockerSocket)
	}
	if mtu != "" {
		logger.Debug("MTU: %v", mtu)
	}
	if updownScript != "" {
		logger.Debug("Up Down Script: %v", updownScript)
	}

	// Create TUN device and network stack
	var tun tun.Device
	var tnet *netstack.Net
	var dev *device.Device
	var pm *proxy.ProxyManager
	var connected bool
	var wgData WgData

	if acceptClients {
		setupClients(client)
	}

	// Initialize health check monitor with status change callback
	healthMonitor = healthcheck.NewMonitor(func(targets map[int]*healthcheck.Target) {
		logger.Debug("Health check status update for %d targets", len(targets))

		// Send health status update to the server
		healthStatuses := make(map[int]interface{})
		for id, target := range targets {
			healthStatuses[id] = map[string]interface{}{
				"status":     target.Status.String(),
				"lastCheck":  target.LastCheck.Format(time.RFC3339),
				"checkCount": target.CheckCount,
				"lastError":  target.LastError,
				"config":     target.Config,
			}
		}

		// print the status of the targets
		logger.Debug("Health check status: %+v", healthStatuses)

		err := client.SendMessage("newt/healthcheck/status", map[string]interface{}{
			"targets": healthStatuses,
		})
		if err != nil {
			logger.Error("Failed to send health check status update: %v", err)
		}
	})

	var pingWithRetryStopChan chan struct{}

	closeWgTunnel := func() {
		if pingStopChan != nil {
			// Stop the ping check
			close(pingStopChan)
			pingStopChan = nil
		}

		// Stop proxy manager if running
		if pm != nil {
			pm.Stop()
			pm = nil
		}

		// Close WireGuard device first - this will automatically close the TUN device
		if dev != nil {
			dev.Close()
			dev = nil
		}

		// Clear references but don't manually close since dev.Close() already did it
		if tnet != nil {
			tnet = nil
		}
		if tun != nil {
			tun = nil // Don't call tun.Close() here since dev.Close() already closed it
		}

	}

	// Register handlers for different message types
	client.RegisterHandler("newt/wg/connect", func(msg websocket.WSMessage) {
		logger.Info("Received registration message")
		if stopFunc != nil {
			stopFunc()     // stop the ws from sending more requests
			stopFunc = nil // reset stopFunc to nil to avoid double stopping
		}

		if connected {
			// Mark as disconnected

			closeWgTunnel()

			connected = false
		}

		// print out the data
		logger.Debug("Received registration message data: %+v", msg.Data)

		jsonData, err := json.Marshal(msg.Data)
		if err != nil {
			logger.Info("Error marshaling data: %v", err)
			return
		}

		if err := json.Unmarshal(jsonData, &wgData); err != nil {
			logger.Info("Error unmarshaling target data: %v", err)
			return
		}

		logger.Debug("Received: %+v", msg)
		tun, tnet, err = netstack.CreateNetTUN(
			[]netip.Addr{netip.MustParseAddr(wgData.TunnelIP)},
			[]netip.Addr{netip.MustParseAddr(dns)},
			mtuInt)
		if err != nil {
			logger.Error("Failed to create TUN device: %v", err)
		}

		setDownstreamTNetstack(tnet)

		// Create WireGuard device
		dev = device.NewDevice(tun, conn.NewDefaultBind(), device.NewLogger(
			mapToWireGuardLogLevel(loggerLevel),
			"wireguard: ",
		))

		host, _, err := net.SplitHostPort(wgData.Endpoint)
		if err != nil {
			logger.Error("Failed to split endpoint: %v", err)
			return
		}

		logger.Info("Connecting to endpoint: %s", host)

		endpoint, err := resolveDomain(wgData.Endpoint)
		if err != nil {
			logger.Error("Failed to resolve endpoint: %v", err)
			return
		}

		clientsHandleNewtConnection(wgData.PublicKey, endpoint)

		// Configure WireGuard
		config := fmt.Sprintf(`private_key=%s
public_key=%s
allowed_ip=%s/32
endpoint=%s
persistent_keepalive_interval=5`, fixKey(privateKey.String()), fixKey(wgData.PublicKey), wgData.ServerIP, endpoint)

		err = dev.IpcSet(config)
		if err != nil {
			logger.Error("Failed to configure WireGuard device: %v", err)
		}

		// Bring up the device
		err = dev.Up()
		if err != nil {
			logger.Error("Failed to bring up WireGuard device: %v", err)
		}

		logger.Debug("WireGuard device created. Lets ping the server now...")

		// Even if pingWithRetry returns an error, it will continue trying in the background
		if pingWithRetryStopChan != nil {
			// Stop the previous pingWithRetry if it exists
			close(pingWithRetryStopChan)
			pingWithRetryStopChan = nil
		}
		// Use reliable ping for initial connection test
		logger.Debug("Testing initial connection with reliable ping...")
		_, err = reliablePing(tnet, wgData.ServerIP, pingTimeout, 5)
		if err != nil {
			logger.Warn("Initial reliable ping failed, but continuing: %v", err)
		} else {
			logger.Info("Initial connection test successful")
		}

		pingWithRetryStopChan, _ = pingWithRetry(tnet, wgData.ServerIP, pingTimeout)

		// Always mark as connected and start the proxy manager regardless of initial ping result
		// as the pings will continue in the background
		if !connected {
			logger.Debug("Starting ping check")
			pingStopChan = startPingCheck(tnet, wgData.ServerIP, client)
		}

		// Create proxy manager
		pm = proxy.NewProxyManager(tnet)

		connected = true

		// add the targets if there are any
		if len(wgData.Targets.TCP) > 0 {
			updateTargets(pm, "add", wgData.TunnelIP, "tcp", TargetData{Targets: wgData.Targets.TCP})
			// Also update wgnetstack proxy manager
			// if wgService != nil {
			// 	updateTargets(wgService.GetProxyManager(), "add", wgData.TunnelIP, "tcp", TargetData{Targets: wgData.Targets.TCP})
			// }
		}

		if len(wgData.Targets.UDP) > 0 {
			updateTargets(pm, "add", wgData.TunnelIP, "udp", TargetData{Targets: wgData.Targets.UDP})
			// Also update wgnetstack proxy manager
			// if wgService != nil {
			// 	updateTargets(wgService.GetProxyManager(), "add", wgData.TunnelIP, "udp", TargetData{Targets: wgData.Targets.UDP})
			// }
		}

		clientsAddProxyTarget(pm, wgData.TunnelIP)

		if err := healthMonitor.AddTargets(wgData.HealthCheckTargets); err != nil {
			logger.Error("Failed to bulk add health check targets: %v", err)
		} else {
			logger.Info("Successfully added %d health check targets", len(wgData.HealthCheckTargets))
		}

		err = pm.Start()
		if err != nil {
			logger.Error("Failed to start proxy manager: %v", err)
		}
	})

	client.RegisterHandler("newt/wg/reconnect", func(msg websocket.WSMessage) {
		logger.Info("Received reconnect message")

		// Close the WireGuard device and TUN
		closeWgTunnel()

		// Mark as disconnected
		connected = false

		if stopFunc != nil {
			stopFunc()     // stop the ws from sending more requests
			stopFunc = nil // reset stopFunc to nil to avoid double stopping
		}

		// Request exit nodes from the server
		stopFunc = client.SendMessageInterval("newt/ping/request", map[string]interface{}{}, 3*time.Second)

		logger.Info("Tunnel destroyed, ready for reconnection")
	})

	client.RegisterHandler("newt/wg/terminate", func(msg websocket.WSMessage) {
		logger.Info("Received termination message")

		// Close the WireGuard device and TUN
		closeWgTunnel()

		if stopFunc != nil {
			stopFunc()     // stop the ws from sending more requests
			stopFunc = nil // reset stopFunc to nil to avoid double stopping
		}

		// Mark as disconnected
		connected = false

		logger.Info("Tunnel destroyed")
	})

	client.RegisterHandler("newt/ping/exitNodes", func(msg websocket.WSMessage) {
		logger.Info("Received ping message")
		if stopFunc != nil {
			stopFunc()     // stop the ws from sending more requests
			stopFunc = nil // reset stopFunc to nil to avoid double stopping
		}

		// Parse the incoming list of exit nodes
		var exitNodeData ExitNodeData

		jsonData, err := json.Marshal(msg.Data)
		if err != nil {
			logger.Info("Error marshaling data: %v", err)
			return
		}
		if err := json.Unmarshal(jsonData, &exitNodeData); err != nil {
			logger.Info("Error unmarshaling exit node data: %v", err)
			return
		}
		exitNodes := exitNodeData.ExitNodes

		if len(exitNodes) == 0 {
			logger.Info("No exit nodes provided")
			return
		}

		// If there is just one exit node, we can skip pinging it and use it directly
		if len(exitNodes) == 1 || preferEndpoint != "" {
			logger.Debug("Only one exit node available, using it directly: %s", exitNodes[0].Endpoint)

			// if the preferEndpoint is set, we will use it instead of the exit node endpoint. first you need to find the exit node with that endpoint in the list and send that one
			if preferEndpoint != "" {
				for _, node := range exitNodes {
					if node.Endpoint == preferEndpoint {
						exitNodes[0] = node
						break
					}
				}
			}

			// Prepare data to send to the cloud for selection
			pingResults := []ExitNodePingResult{
				{
					ExitNodeID:             exitNodes[0].ID,
					LatencyMs:              0, // No ping latency since we are using it directly
					Weight:                 exitNodes[0].Weight,
					Error:                  "",
					Name:                   exitNodes[0].Name,
					Endpoint:               exitNodes[0].Endpoint,
					WasPreviouslyConnected: exitNodes[0].WasPreviouslyConnected,
				},
			}

			stopFunc = client.SendMessageInterval("newt/wg/register", map[string]interface{}{
				"publicKey":   publicKey.String(),
				"pingResults": pingResults,
				"newtVersion": newtVersion,
			}, 1*time.Second)

			return
		}

		type nodeResult struct {
			Node    ExitNode
			Latency time.Duration
			Err     error
		}

		results := make([]nodeResult, len(exitNodes))
		const pingAttempts = 3
		for i, node := range exitNodes {
			var totalLatency time.Duration
			var lastErr error
			successes := 0
			client := &http.Client{
				Timeout: 5 * time.Second,
			}
			url := node.Endpoint
			if !strings.HasPrefix(url, "http://") && !strings.HasPrefix(url, "https://") {
				url = "http://" + url
			}
			if !strings.HasSuffix(url, "/ping") {
				url = strings.TrimRight(url, "/") + "/ping"
			}
			for j := 0; j < pingAttempts; j++ {
				start := time.Now()
				resp, err := client.Get(url)
				latency := time.Since(start)
				if err != nil {
					lastErr = err
					logger.Warn("Failed to ping exit node %d (%s) attempt %d: %v", node.ID, url, j+1, err)
					continue
				}
				resp.Body.Close()
				totalLatency += latency
				successes++
			}
			var avgLatency time.Duration
			if successes > 0 {
				avgLatency = totalLatency / time.Duration(successes)
			}
			if successes == 0 {
				results[i] = nodeResult{Node: node, Latency: 0, Err: lastErr}
			} else {
				results[i] = nodeResult{Node: node, Latency: avgLatency, Err: nil}
			}
		}

		// Prepare data to send to the cloud for selection
		var pingResults []ExitNodePingResult
		for _, res := range results {
			errMsg := ""
			if res.Err != nil {
				errMsg = res.Err.Error()
			}
			pingResults = append(pingResults, ExitNodePingResult{
				ExitNodeID:             res.Node.ID,
				LatencyMs:              res.Latency.Milliseconds(),
				Weight:                 res.Node.Weight,
				Error:                  errMsg,
				Name:                   res.Node.Name,
				Endpoint:               res.Node.Endpoint,
				WasPreviouslyConnected: res.Node.WasPreviouslyConnected,
			})
		}

		// If we were previously connected and there is at least one other good node,
		// exclude the previously connected node from pingResults sent to the cloud so we don't try to reconnect to it
		// This is to avoid issues where the previously connected node might be down or unreachable
		if connected {
			var filteredPingResults []ExitNodePingResult
			previouslyConnectedNodeIdx := -1
			for i, res := range pingResults {
				if res.WasPreviouslyConnected {
					previouslyConnectedNodeIdx = i
				}
			}
			// Count good nodes (latency > 0, no error, not previously connected)
			goodNodeCount := 0
			for i, res := range pingResults {
				if i != previouslyConnectedNodeIdx && res.LatencyMs > 0 && res.Error == "" {
					goodNodeCount++
				}
			}
			if previouslyConnectedNodeIdx != -1 && goodNodeCount > 0 {
				for i, res := range pingResults {
					if i != previouslyConnectedNodeIdx {
						filteredPingResults = append(filteredPingResults, res)
					}
				}
				pingResults = filteredPingResults
				logger.Info("Excluding previously connected exit node from ping results due to other available nodes")
			}
		}

		// Send the ping results to the cloud for selection
		stopFunc = client.SendMessageInterval("newt/wg/register", map[string]interface{}{
			"publicKey":   publicKey.String(),
			"pingResults": pingResults,
			"newtVersion": newtVersion,
		}, 1*time.Second)

		logger.Debug("Sent exit node ping results to cloud for selection: pingResults=%+v", pingResults)
	})

	client.RegisterHandler("newt/tcp/add", func(msg websocket.WSMessage) {
		logger.Debug("Received: %+v", msg)

		// if there is no wgData or pm, we can't add targets
		if wgData.TunnelIP == "" || pm == nil {
			logger.Info("No tunnel IP or proxy manager available")
			return
		}

		targetData, err := parseTargetData(msg.Data)
		if err != nil {
			logger.Info("Error parsing target data: %v", err)
			return
		}

		if len(targetData.Targets) > 0 {
			updateTargets(pm, "add", wgData.TunnelIP, "tcp", targetData)

			// Also update wgnetstack proxy manager
			// if wgService != nil && wgService.GetNetstackNet() != nil && wgService.GetProxyManager() != nil {
			// 	updateTargets(wgService.GetProxyManager(), "add", wgData.TunnelIP, "tcp", targetData)
			// }
		}
	})

	client.RegisterHandler("newt/udp/add", func(msg websocket.WSMessage) {
		logger.Info("Received: %+v", msg)

		// if there is no wgData or pm, we can't add targets
		if wgData.TunnelIP == "" || pm == nil {
			logger.Info("No tunnel IP or proxy manager available")
			return
		}

		targetData, err := parseTargetData(msg.Data)
		if err != nil {
			logger.Info("Error parsing target data: %v", err)
			return
		}

		if len(targetData.Targets) > 0 {
			updateTargets(pm, "add", wgData.TunnelIP, "udp", targetData)

			// Also update wgnetstack proxy manager
			// if wgService != nil && wgService.GetNetstackNet() != nil && wgService.GetProxyManager() != nil {
			// 	updateTargets(wgService.GetProxyManager(), "add", wgData.TunnelIP, "udp", targetData)
			// }
		}
	})

	client.RegisterHandler("newt/udp/remove", func(msg websocket.WSMessage) {
		logger.Info("Received: %+v", msg)

		// if there is no wgData or pm, we can't add targets
		if wgData.TunnelIP == "" || pm == nil {
			logger.Info("No tunnel IP or proxy manager available")
			return
		}

		targetData, err := parseTargetData(msg.Data)
		if err != nil {
			logger.Info("Error parsing target data: %v", err)
			return
		}

		if len(targetData.Targets) > 0 {
			updateTargets(pm, "remove", wgData.TunnelIP, "udp", targetData)

			// Also update wgnetstack proxy manager
			// if wgService != nil && wgService.GetNetstackNet() != nil && wgService.GetProxyManager() != nil {
			// 	updateTargets(wgService.GetProxyManager(), "remove", wgData.TunnelIP, "udp", targetData)
			// }
		}
	})

	client.RegisterHandler("newt/tcp/remove", func(msg websocket.WSMessage) {
		logger.Info("Received: %+v", msg)

		// if there is no wgData or pm, we can't add targets
		if wgData.TunnelIP == "" || pm == nil {
			logger.Info("No tunnel IP or proxy manager available")
			return
		}

		targetData, err := parseTargetData(msg.Data)
		if err != nil {
			logger.Info("Error parsing target data: %v", err)
			return
		}

		if len(targetData.Targets) > 0 {
			updateTargets(pm, "remove", wgData.TunnelIP, "tcp", targetData)

			// Also update wgnetstack proxy manager
			// if wgService != nil && wgService.GetNetstackNet() != nil && wgService.GetProxyManager() != nil {
			// 	updateTargets(wgService.GetProxyManager(), "remove", wgData.TunnelIP, "tcp", targetData)
			// }
		}
	})

	// Register handler for Docker socket check
	client.RegisterHandler("newt/socket/check", func(msg websocket.WSMessage) {
		logger.Debug("Received Docker socket check request")

		if dockerSocket == "" {
			logger.Debug("Docker socket path is not set")
			err := client.SendMessage("newt/socket/status", map[string]interface{}{
				"available":  false,
				"socketPath": dockerSocket,
			})
			if err != nil {
				logger.Error("Failed to send Docker socket check response: %v", err)
			}
			return
		}

		// Check if Docker socket is available
		isAvailable := docker.CheckSocket(dockerSocket)

		// Send response back to server
		err := client.SendMessage("newt/socket/status", map[string]interface{}{
			"available":  isAvailable,
			"socketPath": dockerSocket,
		})
		if err != nil {
			logger.Error("Failed to send Docker socket check response: %v", err)
		} else {
			logger.Info("Docker socket check response sent: available=%t", isAvailable)
		}
	})

	// Register handler for Docker container listing
	client.RegisterHandler("newt/socket/fetch", func(msg websocket.WSMessage) {
		logger.Debug("Received Docker container fetch request")

		if dockerSocket == "" {
			logger.Debug("Docker socket path is not set")
			return
		}

		// List Docker containers
		containers, err := docker.ListContainers(dockerSocket, dockerEnforceNetworkValidationBool)
		if err != nil {
			logger.Error("Failed to list Docker containers: %v", err)
			return
		}

		// Send container list back to server
		err = client.SendMessage("newt/socket/containers", map[string]interface{}{
			"containers": containers,
		})
		if err != nil {
			logger.Error("Failed to send registration message: %v", err)
		}

		if err != nil {
			logger.Error("Failed to send Docker container list: %v", err)
		} else {
			logger.Info("Docker container list sent, count: %d", len(containers))
		}
	})

	// EXPERIMENTAL: WHAT SHOULD WE DO ABOUT SECURITY?
	client.RegisterHandler("newt/send/ssh/publicKey", func(msg websocket.WSMessage) {
		logger.Debug("Received SSH public key request")

		var sshPublicKeyData SSHPublicKeyData

		jsonData, err := json.Marshal(msg.Data)
		if err != nil {
			logger.Info("Error marshaling data: %v", err)
			return
		}
		if err := json.Unmarshal(jsonData, &sshPublicKeyData); err != nil {
			logger.Info("Error unmarshaling SSH public key data: %v", err)
			return
		}

		sshPublicKey := sshPublicKeyData.PublicKey

		if authorizedKeysFile == "" {
			logger.Debug("No authorized keys file set, skipping public key response")
			return
		}

		// Expand tilde to home directory if present
		expandedPath := authorizedKeysFile
		if strings.HasPrefix(authorizedKeysFile, "~/") {
			homeDir, err := os.UserHomeDir()
			if err != nil {
				logger.Error("Failed to get user home directory: %v", err)
				return
			}
			expandedPath = filepath.Join(homeDir, authorizedKeysFile[2:])
		}

		// if it is set but the file does not exist, create it
		if _, err := os.Stat(expandedPath); os.IsNotExist(err) {
			logger.Debug("Authorized keys file does not exist, creating it: %s", expandedPath)
			if err := os.MkdirAll(filepath.Dir(expandedPath), 0755); err != nil {
				logger.Error("Failed to create directory for authorized keys file: %v", err)
				return
			}
			if _, err := os.Create(expandedPath); err != nil {
				logger.Error("Failed to create authorized keys file: %v", err)
				return
			}
		}

		// Check if the public key already exists in the file
		fileContent, err := os.ReadFile(expandedPath)
		if err != nil {
			logger.Error("Failed to read authorized keys file: %v", err)
			return
		}

		// Check if the key already exists (trim whitespace for comparison)
		existingKeys := strings.Split(string(fileContent), "\n")
		keyAlreadyExists := false
		trimmedNewKey := strings.TrimSpace(sshPublicKey)

		for _, existingKey := range existingKeys {
			if strings.TrimSpace(existingKey) == trimmedNewKey && trimmedNewKey != "" {
				keyAlreadyExists = true
				break
			}
		}

		if keyAlreadyExists {
			logger.Info("SSH public key already exists in authorized keys file, skipping")
			return
		}

		// append the public key to the authorized keys file
		logger.Debug("Appending public key to authorized keys file: %s", sshPublicKey)
		file, err := os.OpenFile(expandedPath, os.O_APPEND|os.O_WRONLY, 0644)
		if err != nil {
			logger.Error("Failed to open authorized keys file: %v", err)
			return
		}
		defer file.Close()

		if _, err := file.WriteString(sshPublicKey + "\n"); err != nil {
			logger.Error("Failed to write public key to authorized keys file: %v", err)
			return
		}

		logger.Info("SSH public key appended to authorized keys file")
	})

	// Register handler for adding health check targets
	client.RegisterHandler("newt/healthcheck/add", func(msg websocket.WSMessage) {
		logger.Debug("Received health check add request: %+v", msg)

		type HealthCheckConfig struct {
			Targets []healthcheck.Config `json:"targets"`
		}

		var config HealthCheckConfig
		// add a bunch of targets at once
		jsonData, err := json.Marshal(msg.Data)
		if err != nil {
			logger.Error("Error marshaling health check data: %v", err)
			return
		}

		if err := json.Unmarshal(jsonData, &config); err != nil {
			logger.Error("Error unmarshaling health check config: %v", err)
			return
		}

		if err := healthMonitor.AddTargets(config.Targets); err != nil {
			logger.Error("Failed to add health check targets: %v", err)
		} else {
			logger.Info("Added %d health check targets", len(config.Targets))
		}

		logger.Debug("Health check targets added: %+v", config.Targets)
	})

	// Register handler for removing health check targets
	client.RegisterHandler("newt/healthcheck/remove", func(msg websocket.WSMessage) {
		logger.Debug("Received health check remove request: %+v", msg)

		type HealthCheckConfig struct {
			IDs []int `json:"ids"`
		}

		var requestData HealthCheckConfig
		jsonData, err := json.Marshal(msg.Data)
		if err != nil {
			logger.Error("Error marshaling health check remove data: %v", err)
			return
		}

		if err := json.Unmarshal(jsonData, &requestData); err != nil {
			logger.Error("Error unmarshaling health check remove request: %v", err)
			return
		}

		// Multiple target removal
		if err := healthMonitor.RemoveTargets(requestData.IDs); err != nil {
			logger.Error("Failed to remove health check targets %v: %v", requestData.IDs, err)
		} else {
			logger.Info("Removed %d health check targets: %v", len(requestData.IDs), requestData.IDs)
		}
	})

	// Register handler for enabling health check targets
	client.RegisterHandler("newt/healthcheck/enable", func(msg websocket.WSMessage) {
		logger.Debug("Received health check enable request: %+v", msg)

		var requestData struct {
			ID int `json:"id"`
		}
		jsonData, err := json.Marshal(msg.Data)
		if err != nil {
			logger.Error("Error marshaling health check enable data: %v", err)
			return
		}

		if err := json.Unmarshal(jsonData, &requestData); err != nil {
			logger.Error("Error unmarshaling health check enable request: %v", err)
			return
		}

		if err := healthMonitor.EnableTarget(requestData.ID); err != nil {
			logger.Error("Failed to enable health check target %s: %v", requestData.ID, err)
		} else {
			logger.Info("Enabled health check target: %s", requestData.ID)
		}
	})

	// Register handler for disabling health check targets
	client.RegisterHandler("newt/healthcheck/disable", func(msg websocket.WSMessage) {
		logger.Debug("Received health check disable request: %+v", msg)

		var requestData struct {
			ID int `json:"id"`
		}
		jsonData, err := json.Marshal(msg.Data)
		if err != nil {
			logger.Error("Error marshaling health check disable data: %v", err)
			return
		}

		if err := json.Unmarshal(jsonData, &requestData); err != nil {
			logger.Error("Error unmarshaling health check disable request: %v", err)
			return
		}

		if err := healthMonitor.DisableTarget(requestData.ID); err != nil {
			logger.Error("Failed to disable health check target %s: %v", requestData.ID, err)
		} else {
			logger.Info("Disabled health check target: %s", requestData.ID)
		}
	})

	// Register handler for getting health check status
	client.RegisterHandler("newt/healthcheck/status/request", func(msg websocket.WSMessage) {
		logger.Debug("Received health check status request")

		targets := healthMonitor.GetTargets()
		healthStatuses := make(map[int]interface{})
		for id, target := range targets {
			healthStatuses[id] = map[string]interface{}{
				"status":     target.Status.String(),
				"lastCheck":  target.LastCheck.Format(time.RFC3339),
				"checkCount": target.CheckCount,
				"lastError":  target.LastError,
				"config":     target.Config,
			}
		}

		err := client.SendMessage("newt/healthcheck/status", map[string]interface{}{
			"targets": healthStatuses,
		})
		if err != nil {
			logger.Error("Failed to send health check status response: %v", err)
		}
	})

	client.OnConnect(func() error {
		publicKey = privateKey.PublicKey()
		logger.Debug("Public key: %s", publicKey)
		logger.Info("Websocket connected")

		if !connected {
			// request from the server the list of nodes to ping at newt/ping/request
			stopFunc = client.SendMessageInterval("newt/ping/request", map[string]interface{}{}, 3*time.Second)
			logger.Info("Requesting exit nodes from server")
			clientsOnConnect()
		}

		// Send registration message to the server for backward compatibility
		err := client.SendMessage("newt/wg/register", map[string]interface{}{
			"publicKey":           publicKey.String(),
			"newtVersion":         newtVersion,
			"backwardsCompatible": true,
		})

		if err != nil {
			logger.Error("Failed to send registration message: %v", err)
			return err
		}

		return nil
	})

	// Connect to the WebSocket server
	if err := client.Connect(); err != nil {
		logger.Fatal("Failed to connect to server: %v", err)
	}
	defer client.Close()

	// Wait for interrupt signal
	sigCh := make(chan os.Signal, 1)
	signal.Notify(sigCh, syscall.SIGINT, syscall.SIGTERM)
	<-sigCh

	// Close clients first (including WGTester)
	closeClients()

	if healthMonitor != nil {
		healthMonitor.Stop()
	}

	if dev != nil {
		dev.Close()
	}

	if pm != nil {
		pm.Stop()
	}

	if client != nil {
		client.Close()
	}
	logger.Info("Exiting...")
	os.Exit(0)
}<|MERGE_RESOLUTION|>--- conflicted
+++ resolved
@@ -181,15 +181,9 @@
 	if pingTimeoutStr == "" {
 		flag.StringVar(&pingTimeoutStr, "ping-timeout", "5s", "	Timeout for each ping (default 5s)")
 	}
-<<<<<<< HEAD
-=======
-	if pingTimeoutStr == "" {
-		flag.StringVar(&pingTimeoutStr, "ping-timeout", "5s", "	Timeout for each ping (default 5s)")
-	}
 	// load the prefer endpoint just as a flag
 	flag.StringVar(&preferEndpoint, "prefer-endpoint", "", "Prefer this endpoint for the connection (if set, will override the endpoint from the server)")
 
->>>>>>> d013dc05
 	// if authorizedKeysFile == "" {
 	// 	flag.StringVar(&authorizedKeysFile, "authorized-keys-file", "~/.ssh/authorized_keys", "Path to authorized keys file (if unset, no keys will be authorized)")
 	// }
