--- conflicted
+++ resolved
@@ -547,17 +547,6 @@
 		}
 
 		logger.Info("WireGuard device created. Lets ping the server now...")
-<<<<<<< HEAD
-		// Ping to bring the tunnel up on the server side quickly
-		// ping(tnet, wgData.ServerIP)
-		err = pingWithRetry(tnet, wgData.ServerIP)
-		if err != nil {
-			// Handle complete failure after all retries
-			logger.Error("Failed to ping %s: %v", wgData.ServerIP, err)
-			fmt.Sprintf("%s", privateKey)
-		}
-=======
->>>>>>> 72e0adc1
 
 		// Even if pingWithRetry returns an error, it will continue trying in the background
 		_ = pingWithRetry(tnet, wgData.ServerIP)
